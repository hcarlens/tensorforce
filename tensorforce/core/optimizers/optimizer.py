# Copyright 2017 reinforce.io. All Rights Reserved.
#
# Licensed under the Apache License, Version 2.0 (the "License");
# you may not use this file except in compliance with the License.
# You may obtain a copy of the License at
#
#     http://www.apache.org/licenses/LICENSE-2.0
#
# Unless required by applicable law or agreed to in writing, software
# distributed under the License is distributed on an "AS IS" BASIS,
# WITHOUT WARRANTIES OR CONDITIONS OF ANY KIND, either express or implied.
# See the License for the specific language governing permissions and
# limitations under the License.
# ==============================================================================

from __future__ import absolute_import
from __future__ import print_function
from __future__ import division

import tensorflow as tf

from tensorforce import util, TensorForceError
import tensorforce.core.optimizers


class Optimizer(tf.train.Optimizer):
    """
    Generic optimizer extending the tf.train.Optimizer class.
    """

    def __init__(self):
        super(Optimizer, self).__init__(use_locking=False, name='TensorForceOptimizer')
        self._learning_rate = -1.0
<<<<<<< HEAD
        self.variables = variables
        self.step = tf.make_template(name_='step', func_=self.tf_step)

    def get_variables(self):
        if self.variables is None:  # should exclude prefixes or so
            self.variables = tf.trainable_variables() + tf.get_collection(tf.GraphKeys.TRAINABLE_RESOURCE_VARIABLES)
        return self.variables

    def minimize(self, fn_loss, **kwargs):
        diffs = self.step(fn_loss=fn_loss, **kwargs)
        with tf.control_dependencies(control_inputs=diffs):
            return tf.no_op()

    def tf_step(self, fn_loss, **kwargs):
=======
        self.step = tf.make_template(name_='step', func_=self.tf_step)

    def minimize(self, time, variables, **kwargs):
        diffs = self.step(time=time, variables=variables, **kwargs)
        with tf.control_dependencies(control_inputs=diffs):
            return tf.no_op()

    def tf_step(self, time, variables, **kwargs):
>>>>>>> bfcafa3d
        raise NotImplementedError

    @staticmethod
    def from_spec(spec, kwargs=None):
        """
<<<<<<< HEAD
        Creates an optimizer from a configuration object.

        Args:
            config: Name of optimizer
            kwargs: Dict of optimizer hyperparameters

        Returns: The optimizer

=======
        Creates an optimizer from a specification dict.
>>>>>>> bfcafa3d
        """
        return util.get_object(
            obj=spec,
            predefined_objects=tensorforce.core.optimizers.optimizers,
            kwargs=kwargs
        )

    # modified minimize
<<<<<<< HEAD
    def apply_step(self, diffs, global_step=None, gate_gradients=None, aggregation_method=None, colocate_gradients_with_ops=False, name=None, grad_loss=None):
        diffs_and_vars = self.compute_diffs(diffs, var_list=self.variables, gate_gradients=gate_gradients, aggregation_method=aggregation_method, colocate_gradients_with_ops=colocate_gradients_with_ops, grad_loss=grad_loss)
=======
    def apply_step(self, variables, diffs, global_step=None, gate_gradients=None, aggregation_method=None, colocate_gradients_with_ops=False, name=None, grad_loss=None):
        diffs_and_vars = self.compute_diffs(diffs, var_list=variables, gate_gradients=gate_gradients, aggregation_method=aggregation_method, colocate_gradients_with_ops=colocate_gradients_with_ops, grad_loss=grad_loss)
>>>>>>> bfcafa3d
        vars_with_diff = [v for g, v in diffs_and_vars if g is not None]
        if not vars_with_diff:
            raise TensorForceError("No gradients provided for any variable, check your graph for ops that do not support gradients, between variables {} and loss {}.".format([str(v) for _, v in diffs_and_vars], diffs))
        return super(Optimizer, self).apply_gradients(diffs_and_vars, global_step=global_step, name=name)

    def compute_gradients(self, *args, **kwargs):
        raise NotImplementedError

    def apply_gradients(self, *args, **kwargs):
        raise NotImplementedError

    # Modified compute_gradients
    def compute_diffs(self, diffs, var_list=None, gate_gradients=None, aggregation_method=None, colocate_gradients_with_ops=False, grad_loss=None):
        if aggregation_method is not None or colocate_gradients_with_ops or grad_loss is not None:
            raise TensorForceError("'aggregation_method', colocate_gradients_with_ops' and 'grad_loss' arguments"
                                   " are not supported.")
        if gate_gradients is None:
            gate_gradients = Optimizer.GATE_OP
        if gate_gradients not in (Optimizer.GATE_NONE, Optimizer.GATE_OP, Optimizer.GATE_GRAPH):
            raise TensorForceError("'gate_gradients' must be one of: Optimizer.GATE_NONE, Optimizer.GATE_OP,"
                                   " Optimizer.GATE_GRAPH. Not {}".format(gate_gradients))
        # if isinstance(loss, tf.Tensor):
        #     self._assert_valid_dtypes([loss])
        # else:
        #     self._assert_valid_dtypes(loss)
        # if var_list is None:
        #     var_list = tf.trainable_variables() + tf.get_collection(tf.GraphKeys.TRAINABLE_RESOURCE_VARIABLES)
        # else:
        #     var_list = tf.python.util.nest.flatten(var_list)
        var_list += tf.get_collection(tf.GraphKeys._STREAMING_MODEL_PORTS)
        if not var_list:
            raise TensorForceError("No variables to optimize.")
        # processors = [tf.train.Optimizer._get_processor(v) for v in var_list]
        # var_refs = [p.target() for p in processors]
        # grads = gradients.gradients(loss, var_refs, grad_ys=grad_loss, gate_gradients=(gate_gradients == Optimizer.GATE_OP), aggregation_method=aggregation_method, colocate_gradients_with_ops=colocate_gradients_with_ops)

        if gate_gradients == Optimizer.GATE_GRAPH:
            diffs = tf.tuple(diffs)
        diffs_and_vars = list(zip(diffs, var_list))
        self._assert_valid_dtypes([v for g, v in diffs_and_vars if g is not None and v.dtype != tf.resource])
        return diffs_and_vars

    # Below, we just pass through tf optimizers
    def _prepare(self):
        return tf.train.GradientDescentOptimizer._prepare(self=self)

    def _apply_dense(self, grad, var):
        return tf.train.GradientDescentOptimizer._apply_dense(self=self, grad=grad, var=var)

    def _apply_sparse_duplicate_indices(self, grad, var):
        return tf.train.GradientDescentOptimizer._apply_sparse_duplicate_indices(self=self, grad=grad, var=var)

    def _resource_apply_dense(self, grad, handle):
        return tf.train.GradientDescentOptimizer._resource_apply_dense(self=self, grad=grad, handle=handle)

    def _resource_apply_sparse_duplicate_indices(self, grad, handle, indices):
        return tf.train.GradientDescentOptimizer._resource_apply_sparse_duplicate_indices(self=self, grad=grad, handle=handle)<|MERGE_RESOLUTION|>--- conflicted
+++ resolved
@@ -31,22 +31,6 @@
     def __init__(self):
         super(Optimizer, self).__init__(use_locking=False, name='TensorForceOptimizer')
         self._learning_rate = -1.0
-<<<<<<< HEAD
-        self.variables = variables
-        self.step = tf.make_template(name_='step', func_=self.tf_step)
-
-    def get_variables(self):
-        if self.variables is None:  # should exclude prefixes or so
-            self.variables = tf.trainable_variables() + tf.get_collection(tf.GraphKeys.TRAINABLE_RESOURCE_VARIABLES)
-        return self.variables
-
-    def minimize(self, fn_loss, **kwargs):
-        diffs = self.step(fn_loss=fn_loss, **kwargs)
-        with tf.control_dependencies(control_inputs=diffs):
-            return tf.no_op()
-
-    def tf_step(self, fn_loss, **kwargs):
-=======
         self.step = tf.make_template(name_='step', func_=self.tf_step)
 
     def minimize(self, time, variables, **kwargs):
@@ -55,24 +39,12 @@
             return tf.no_op()
 
     def tf_step(self, time, variables, **kwargs):
->>>>>>> bfcafa3d
         raise NotImplementedError
 
     @staticmethod
     def from_spec(spec, kwargs=None):
         """
-<<<<<<< HEAD
-        Creates an optimizer from a configuration object.
-
-        Args:
-            config: Name of optimizer
-            kwargs: Dict of optimizer hyperparameters
-
-        Returns: The optimizer
-
-=======
         Creates an optimizer from a specification dict.
->>>>>>> bfcafa3d
         """
         return util.get_object(
             obj=spec,
@@ -81,13 +53,8 @@
         )
 
     # modified minimize
-<<<<<<< HEAD
-    def apply_step(self, diffs, global_step=None, gate_gradients=None, aggregation_method=None, colocate_gradients_with_ops=False, name=None, grad_loss=None):
-        diffs_and_vars = self.compute_diffs(diffs, var_list=self.variables, gate_gradients=gate_gradients, aggregation_method=aggregation_method, colocate_gradients_with_ops=colocate_gradients_with_ops, grad_loss=grad_loss)
-=======
     def apply_step(self, variables, diffs, global_step=None, gate_gradients=None, aggregation_method=None, colocate_gradients_with_ops=False, name=None, grad_loss=None):
         diffs_and_vars = self.compute_diffs(diffs, var_list=variables, gate_gradients=gate_gradients, aggregation_method=aggregation_method, colocate_gradients_with_ops=colocate_gradients_with_ops, grad_loss=grad_loss)
->>>>>>> bfcafa3d
         vars_with_diff = [v for g, v in diffs_and_vars if g is not None]
         if not vars_with_diff:
             raise TensorForceError("No gradients provided for any variable, check your graph for ops that do not support gradients, between variables {} and loss {}.".format([str(v) for _, v in diffs_and_vars], diffs))
