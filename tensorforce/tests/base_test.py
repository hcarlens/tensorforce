# Copyright 2017 reinforce.io. All Rights Reserved.
#
# Licensed under the Apache License, Version 2.0 (the "License");
# you may not use this file except in compliance with the License.
# You may obtain a copy of the License at
#
#     http://www.apache.org/licenses/LICENSE-2.0
#
# Unless required by applicable law or agreed to in writing, software
# distributed under the License is distributed on an "AS IS" BASIS,
# WITHOUT WARRANTIES OR CONDITIONS OF ANY KIND, either express or implied.
# See the License for the specific language governing permissions and
# limitations under the License.
# ==============================================================================

from __future__ import absolute_import
from __future__ import print_function
from __future__ import division

import logging

from six.moves import xrange
import sys
import copy
import enum

from tensorforce.execution import SingleRunner, ThreadedRunner
from tensorforce.execution.threaded_runner import clone_worker_agent

logging.getLogger('tensorflow').disabled = True


class RunMode(enum.IntEnum):
    """
    The `run_mode` bitfield flags for a test agent.
    The default run-mode for test agents is RunMode.SINGLE (only one model and no parallel learning),
    but the other flags (e.g. multi-threaded) can be added as needed.
    """
    SINGLE = 0x1
    MULTI_THREADED = 0x2
    # DISTRIBUTED_TF = 0x4  # TODO: Add support for distributed tf to test cases.


class BaseTest(object):
    """
    Base class for tests of Agent functionality.
    """

    agent = None
    requires_network = True
    pass_threshold = 0.8

    def pre_run(self, agent, environment):
        """
        Called before `Runner.run`.
        """
        pass

<<<<<<< HEAD
    def base_test_pass(self, name, environment, network, **kwargs):
=======
    def base_test_pass(self, name, environment, network_spec, run_mode=RunMode.SINGLE, num_workers=5, **kwargs):
>>>>>>> c54327ec
        """
        Basic test loop, requires an Agent to achieve a certain performance on an environment.

        Args:
            name (str): The name of the test.
            environment (Environment): The Environment object to use for the test.
            network_spec (LayerBasedNetwork): The Network to use for the agent's model.
            run_mode (int): The run-mode (value of enum RunMode) for this test.
            num_workers (int): For parallel run-modes, how many workers do we use?
            kwargs (any):
                'multithreaded'=True if this run should be made using the ThreadedRunner.
        """
        sys.stdout.write('\n{} ({}):'.format(self.__class__.agent.__name__, name))
        sys.stdout.flush()

        passed = 0
        for _ in xrange(3):
            if self.__class__.requires_network:
                agent = self.__class__.agent(
                    states=environment.states,
                    actions=environment.actions,
                    network=network,
                    **kwargs
                )
            else:
                agent = self.__class__.agent(
                    states=environment.states,
                    actions=environment.actions,
                    **kwargs
                )

            if run_mode == RunMode.MULTI_THREADED:
                agents = clone_worker_agent(agent, num_workers, environment, network_spec, kwargs)
                environments = [environment]
                for _ in range(num_workers - 1):
                    environments.append(copy.deepcopy(environment))
                runner = ThreadedRunner(agent=agents, environment=environments)
            else:
                runner = SingleRunner(agent=agent, environment=environment)
                self.pre_run(agent=agent, environment=environment)

            def episode_finished(r, worker_id=0):
                episodes_passed = [
                    rw / ln >= self.__class__.pass_threshold
                    for rw, ln in zip(r.episode_rewards[-100:], r.episode_timesteps[-100:])
                ]
                return r.episode < 100 or not all(episodes_passed)

            runner.run(episodes=2000, episode_finished=episode_finished)
            runner.close()

            sys.stdout.write(' ' + str(runner.episode))
            sys.stdout.flush()
            if all(rw / ln >= self.__class__.pass_threshold
                    for rw, ln in zip(runner.episode_rewards[-100:], runner.episode_timesteps[-100:])):
                passed += 1
            if passed == 2:
                break

        sys.stdout.write(' ==> {} passed\n'.format(passed))
        sys.stdout.flush()
        self.assertTrue(passed >= 2)

<<<<<<< HEAD
    def base_test_run(self, name, environment, network, **kwargs):
=======
    def base_test_run(self, name, environment, network_spec, run_mode=RunMode.SINGLE, num_workers=5, **kwargs):
>>>>>>> c54327ec
        """
        Run test, tests whether algorithm can run and update without compilation errors,
        not whether it passes.

        Args:
            name (str): The name of the test.
            environment (Environment): The Environment object to use for the test.
            network_spec (LayerBasedNetwork): The Network to use for the agent's model.
            run_mode (int): The run-mode (value of enum RunMode) for this test.
            num_workers (int): For parallel run-modes, how many workers do we use?
            kwargs (any):
                'multithreaded'=True if this run should be made using the ThreadedRunner.
        """

        sys.stdout.write('\n{} ({}):'.format(self.__class__.agent.__name__, name))
        sys.stdout.flush()

        if self.__class__.requires_network:
            agent = self.__class__.agent(
                states=environment.states,
                actions=environment.actions,
                network=network,
                **kwargs
            )
        else:
            agent = self.__class__.agent(
                states=environment.states,
                actions=environment.actions,
                **kwargs
            )

        if run_mode == RunMode.MULTI_THREADED:
            agents = clone_worker_agent(agent, num_workers, environment, network_spec, kwargs)
            environments = [environment]
            for _ in range(num_workers - 1):
                environments.append(copy.deepcopy(environment))
            runner = ThreadedRunner(agent=agents, environment=environments)
        else:
            runner = SingleRunner(agent=agent, environment=environment)
            self.pre_run(agent=agent, environment=environment)

        def episode_finished(r, worker_id=0):
            episodes_passed = [
                rw / ln >= self.__class__.pass_threshold
                for rw, ln in zip(r.episode_rewards[-100:], r.episode_timesteps[-100:])
            ]
            return r.episode < 100 or not all(episodes_passed)

<<<<<<< HEAD
        runner.run(episodes=100, episode_finished=episode_finished)
=======
        runner.run(num_episodes=100, deterministic=self.__class__.deterministic, episode_finished=episode_finished)
>>>>>>> c54327ec
        runner.close()

        sys.stdout.write('==> {} ran\n'.format(1))
        sys.stdout.flush()
<|MERGE_RESOLUTION|>--- conflicted
+++ resolved
@@ -56,11 +56,7 @@
         """
         pass
 
-<<<<<<< HEAD
-    def base_test_pass(self, name, environment, network, **kwargs):
-=======
     def base_test_pass(self, name, environment, network_spec, run_mode=RunMode.SINGLE, num_workers=5, **kwargs):
->>>>>>> c54327ec
         """
         Basic test loop, requires an Agent to achieve a certain performance on an environment.
 
@@ -124,11 +120,7 @@
         sys.stdout.flush()
         self.assertTrue(passed >= 2)
 
-<<<<<<< HEAD
-    def base_test_run(self, name, environment, network, **kwargs):
-=======
     def base_test_run(self, name, environment, network_spec, run_mode=RunMode.SINGLE, num_workers=5, **kwargs):
->>>>>>> c54327ec
         """
         Run test, tests whether algorithm can run and update without compilation errors,
         not whether it passes.
@@ -177,11 +169,7 @@
             ]
             return r.episode < 100 or not all(episodes_passed)
 
-<<<<<<< HEAD
-        runner.run(episodes=100, episode_finished=episode_finished)
-=======
         runner.run(num_episodes=100, deterministic=self.__class__.deterministic, episode_finished=episode_finished)
->>>>>>> c54327ec
         runner.close()
 
         sys.stdout.write('==> {} ran\n'.format(1))
